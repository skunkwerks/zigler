defmodule ZigTest.AllocatorsTest do
  use ExUnit.Case, async: true

  defmodule BasicAllocator do
    use Zigler, app: :zigler

    ~Z"""
<<<<<<< HEAD
    /// nif: alloctest/1
=======
    @nif("alloctest");
>>>>>>> 66a39a60
    fn alloctest(env: ?*e.ErlNifEnv, length: i64) e.ErlNifTerm {
      var usize_length = @intCast(usize, length);

      var slice = beam.allocator.alloc(u8, usize_length) catch beam.enomem(env);
      defer beam.allocator.free(slice);

      // fill the slice with letters
      for (slice) | _char, i | {
        slice[i] = 97 + @intCast(u8, i);
      }

      return e.enif_make_atom_len(env, slice.ptr, slice.len);
    }

<<<<<<< HEAD
    /// nif: realloctest/1
=======
    @nif("realloctest");
>>>>>>> 66a39a60
    fn realloctest(env: ?*e.ErlNifEnv, length: i64) e.ErlNifTerm {
      var usize_length = @intCast(usize, length);

      var slice = beam.allocator.alloc(u8, usize_length) catch beam.enomem(env);
      defer beam.allocator.free(slice);

      var slice2 = beam.allocator.realloc(slice, usize_length * 2) catch beam.enomem(env);

      // fill the slice with letters
      for (slice2) | _char, i | {
        slice2[i] = 97 + @intCast(u8, i);
      }

      return e.enif_make_atom_len(env, slice2.ptr, slice2.len);
    }
    """
  end

  test "elixir basic allocator works" do
    assert :ab == BasicAllocator.alloctest(2)
    assert :abc == BasicAllocator.alloctest(3)

    assert :abcd == BasicAllocator.realloctest(2)
    assert :abcdef == BasicAllocator.realloctest(3)
  end

  defmodule PersistentMemory do
    use Zigler, app: :zigler

    # proves that you can do something crazy, like keep memory around.
    # don't do this in real code.

    ~Z"""
    var global_nothing = [_]u8{};
    var global_slice = global_nothing[0..0];

<<<<<<< HEAD
    /// nif: allocate/1
=======
    @nif("allocate");
>>>>>>> 66a39a60
    fn allocate(env: ?*e.ErlNifEnv, length: i64) bool {

      var usize_length = @intCast(usize, length);

      global_slice = beam.allocator.alloc(u8, usize_length) catch beam.enomem(env);

      // don't defer a free here (don't do this in real life!!!)

      // fill the slice with letters
      for (global_slice) | _char, i | {
        global_slice[i] = 97 + @intCast(u8, i);
      }

      return true;
    }

<<<<<<< HEAD
    /// nif: fetch/1
=======
    @nif("fetch");
>>>>>>> 66a39a60
    fn fetch(env: ?*e.ErlNifEnv, dummy: i64) e.ErlNifTerm {
      return e.enif_make_atom_len(env, global_slice.ptr, global_slice.len);
    }
    """
  end

  test "elixir persistent memory works" do
    assert true == PersistentMemory.allocate(2);
    assert :ab == PersistentMemory.fetch(0);
  end

  defmodule TagResource do
    use Zigler, app: :zigler

    # a better version of the above code.  Generates some memory, passes back
    # a resource, and then accesses it safely.

    ~Z"""
    var global_nothing = [_]u8{};
    var global_slice = global_nothing[0..0];

<<<<<<< HEAD
    /// nif: allocate/1
=======
    @nif("allocate");
>>>>>>> 66a39a60
    fn allocate(env: ?*e.ErlNifEnv, length: i64) bool {

      var usize_length = @intCast(usize, length);

      global_slice = beam.allocator.alloc(u8, usize_length) catch beam.enomem(env);
      // don't defer a free here (don't do this in real life!!!)

      // fill the slice with letters
      for (global_slice) | _char, i | {
        global_slice[i] = 97 + @intCast(u8, i);
      }

      return true;
    }

<<<<<<< HEAD
    /// nif: fetch/1
=======
    @nif("fetch");
>>>>>>> 66a39a60
    fn fetch(env: ?*e.ErlNifEnv, dummy: i64) e.ErlNifTerm {
      return e.enif_make_atom_len(env, global_slice.ptr, global_slice.len);
    }
    """
  end
end<|MERGE_RESOLUTION|>--- conflicted
+++ resolved
@@ -5,11 +5,7 @@
     use Zigler, app: :zigler
 
     ~Z"""
-<<<<<<< HEAD
     /// nif: alloctest/1
-=======
-    @nif("alloctest");
->>>>>>> 66a39a60
     fn alloctest(env: ?*e.ErlNifEnv, length: i64) e.ErlNifTerm {
       var usize_length = @intCast(usize, length);
 
@@ -24,11 +20,7 @@
       return e.enif_make_atom_len(env, slice.ptr, slice.len);
     }
 
-<<<<<<< HEAD
     /// nif: realloctest/1
-=======
-    @nif("realloctest");
->>>>>>> 66a39a60
     fn realloctest(env: ?*e.ErlNifEnv, length: i64) e.ErlNifTerm {
       var usize_length = @intCast(usize, length);
 
@@ -65,11 +57,7 @@
     var global_nothing = [_]u8{};
     var global_slice = global_nothing[0..0];
 
-<<<<<<< HEAD
     /// nif: allocate/1
-=======
-    @nif("allocate");
->>>>>>> 66a39a60
     fn allocate(env: ?*e.ErlNifEnv, length: i64) bool {
 
       var usize_length = @intCast(usize, length);
@@ -86,11 +74,7 @@
       return true;
     }
 
-<<<<<<< HEAD
     /// nif: fetch/1
-=======
-    @nif("fetch");
->>>>>>> 66a39a60
     fn fetch(env: ?*e.ErlNifEnv, dummy: i64) e.ErlNifTerm {
       return e.enif_make_atom_len(env, global_slice.ptr, global_slice.len);
     }
@@ -112,11 +96,7 @@
     var global_nothing = [_]u8{};
     var global_slice = global_nothing[0..0];
 
-<<<<<<< HEAD
     /// nif: allocate/1
-=======
-    @nif("allocate");
->>>>>>> 66a39a60
     fn allocate(env: ?*e.ErlNifEnv, length: i64) bool {
 
       var usize_length = @intCast(usize, length);
@@ -132,11 +112,7 @@
       return true;
     }
 
-<<<<<<< HEAD
     /// nif: fetch/1
-=======
-    @nif("fetch");
->>>>>>> 66a39a60
     fn fetch(env: ?*e.ErlNifEnv, dummy: i64) e.ErlNifTerm {
       return e.enif_make_atom_len(env, global_slice.ptr, global_slice.len);
     }
